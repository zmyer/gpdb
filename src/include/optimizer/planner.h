--- conflicted
+++ resolved
@@ -16,17 +16,13 @@
 
 #include "nodes/plannodes.h"
 #include "nodes/relation.h"
-<<<<<<< HEAD
 #include "optimizer/clauses.h"
-=======
->>>>>>> 71b0cf2f
 
 /* Hook for plugins to get control in planner() */
 typedef PlannedStmt *(*planner_hook_type) (Query *parse,
 									int cursorOptions,
 									ParamListInfo boundParams);
 
-<<<<<<< HEAD
 extern PGDLLIMPORT planner_hook_type planner_hook;
 
 extern ParamListInfo PlannerBoundParamList;	 /* current boundParams */
@@ -53,12 +49,5 @@
 								   Oid *groupOperators, int numGroupOps,
 								   double dNumGroups, 
 								   AggClauseCounts *agg_counts);
-=======
-extern Plan *planner(Query *parse, bool isCursor, int cursorOptions,
-		ParamListInfo boundParams);
-extern Plan *subquery_planner(PlannerGlobal *glob, Query *parse,
-							  Index level, double tuple_fraction,
-							  List **subquery_pathkeys);
->>>>>>> 71b0cf2f
 
 #endif   /* PLANNER_H */