/*-------------------------------------------------------------------------
 *
 * gist.h
 *	  The public API for GiST indexes. This API is exposed to
 *	  individuals implementing GiST indexes, so backward-incompatible
 *	  changes should be made with care.
 *
 *
<<<<<<< HEAD
 * Portions Copyright (c) 1996-2008, PostgreSQL Global Development Group
=======
 * Portions Copyright (c) 1996-2007, PostgreSQL Global Development Group
>>>>>>> 29dccf5f
 * Portions Copyright (c) 1994, Regents of the University of California
 *
 * $PostgreSQL: pgsql/src/include/access/gist.h,v 1.57 2007/01/05 22:19:50 momjian Exp $
 *
 *-------------------------------------------------------------------------
 */
#ifndef GIST_H
#define GIST_H

#include "access/xlog.h"
#include "access/xlogdefs.h"
#include "storage/bufpage.h"
#include "storage/off.h"
#include "utils/rel.h"

/*
 * amproc indexes for GiST indexes.
 */
#define GIST_CONSISTENT_PROC			1
#define GIST_UNION_PROC					2
#define GIST_COMPRESS_PROC				3
#define GIST_DECOMPRESS_PROC			4
#define GIST_PENALTY_PROC				5
#define GIST_PICKSPLIT_PROC				6
#define GIST_EQUAL_PROC					7
#define GISTNProcs						7

/*
 * strategy numbers for GiST opclasses that want to implement the old
 * RTREE behavior.
 */
#define RTLeftStrategyNumber			1
#define RTOverLeftStrategyNumber		2
#define RTOverlapStrategyNumber			3
#define RTOverRightStrategyNumber		4
#define RTRightStrategyNumber			5
#define RTSameStrategyNumber			6
#define RTContainsStrategyNumber		7		/* for @> */
#define RTContainedByStrategyNumber		8		/* for <@ */
#define RTOverBelowStrategyNumber		9
#define RTBelowStrategyNumber			10
#define RTAboveStrategyNumber			11
#define RTOverAboveStrategyNumber		12
#define RTOldContainsStrategyNumber		13		/* for old spelling of @> */
#define RTOldContainedByStrategyNumber	14		/* for old spelling of <@ */

/*
 * Page opaque data in a GiST index page.
 */
#define F_LEAF			(1 << 0)
#define F_DELETED		(1 << 1)
#define F_TUPLES_DELETED	(1 << 2)

typedef XLogRecPtr GistNSN;

typedef struct GISTPageOpaqueData
{
	uint32		flags;			/* 29 bits are unused for now */
	BlockNumber rightlink;

	/*
	 * the only meaning - change this value if page split.
	 */
	GistNSN		nsn;
} GISTPageOpaqueData;

typedef GISTPageOpaqueData *GISTPageOpaque;

/*
 * This is the Split Vector to be returned by the PickSplit method.
 * PickSplit should check spl_(r|l)datum_exists. If it is 'true',
 * that corresponding spl_(r|l)datum already defined and
 * PickSplit should use that value. PickSplit should always set
 * spl_(r|l)datum_exists to false: GiST will check value to
 * control supportng this feature by PickSplit...
 */
typedef struct GIST_SPLITVEC
{
	OffsetNumber *spl_left;		/* array of entries that go left */
	int			spl_nleft;		/* size of this array */
	Datum		spl_ldatum;		/* Union of keys in spl_left */
	bool		spl_ldatum_exists;		/* true, if spl_ldatum already exists. */

	OffsetNumber *spl_right;	/* array of entries that go right */
	int			spl_nright;		/* size of the array */
	Datum		spl_rdatum;		/* Union of keys in spl_right */
	bool		spl_rdatum_exists;		/* true, if spl_rdatum already exists. */
} GIST_SPLITVEC;

/*
 * An entry on a GiST node.  Contains the key, as well as its own
 * location (rel,page,offset) which can supply the matching pointer.
 * leafkey is a flag to tell us if the entry is in a leaf node.
 */
typedef struct GISTENTRY
{
	Datum		key;
	Relation	rel;
	Page		page;
	OffsetNumber offset;
	bool		leafkey;
} GISTENTRY;

#define GistPageGetOpaque(page) ( (GISTPageOpaque) PageGetSpecialPointer(page) )

#define GistPageIsLeaf(page)	( GistPageGetOpaque(page)->flags & F_LEAF)
#define GIST_LEAF(entry) (GistPageIsLeaf((entry)->page))
#define GistPageSetLeaf(page)	( GistPageGetOpaque(page)->flags |= F_LEAF)
#define GistPageSetNonLeaf(page)	( GistPageGetOpaque(page)->flags &= ~F_LEAF)

#define GistPageIsDeleted(page) ( GistPageGetOpaque(page)->flags & F_DELETED)
#define GistPageSetDeleted(page)	( GistPageGetOpaque(page)->flags |= F_DELETED)
#define GistPageSetNonDeleted(page) ( GistPageGetOpaque(page)->flags &= ~F_DELETED)

#define GistTuplesDeleted(page) ( GistPageGetOpaque(page)->flags & F_TUPLES_DELETED)
#define GistMarkTuplesDeleted(page) ( GistPageGetOpaque(page)->flags |= F_TUPLES_DELETED)
#define GistClearTuplesDeleted(page)	( GistPageGetOpaque(page)->flags &= ~F_TUPLES_DELETED)

/*
 * Vector of GISTENTRY structs; user-defined methods union and pick
 * split takes it as one of their arguments
 */
typedef struct
{
	int32		n;				/* number of elements */
	GISTENTRY	vector[1];
} GistEntryVector;

#define GEVHDRSZ	(offsetof(GistEntryVector, vector))

/*
 * macro to initialize a GISTENTRY
 */
#define gistentryinit(e, k, r, pg, o, l) \
	do { (e).key = (k); (e).rel = (r); (e).page = (pg); \
		 (e).offset = (o); (e).leafkey = (l); } while (0)

#endif   /* GIST_H */<|MERGE_RESOLUTION|>--- conflicted
+++ resolved
@@ -6,11 +6,7 @@
  *	  changes should be made with care.
  *
  *
-<<<<<<< HEAD
  * Portions Copyright (c) 1996-2008, PostgreSQL Global Development Group
-=======
- * Portions Copyright (c) 1996-2007, PostgreSQL Global Development Group
->>>>>>> 29dccf5f
  * Portions Copyright (c) 1994, Regents of the University of California
  *
  * $PostgreSQL: pgsql/src/include/access/gist.h,v 1.57 2007/01/05 22:19:50 momjian Exp $
