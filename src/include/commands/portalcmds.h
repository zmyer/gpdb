--- conflicted
+++ resolved
@@ -15,10 +15,7 @@
 #define PORTALCMDS_H
 
 #include "nodes/parsenodes.h"
-<<<<<<< HEAD
-=======
 #include "nodes/plannodes.h"
->>>>>>> d13f41d2
 #include "utils/portal.h"
 
 
