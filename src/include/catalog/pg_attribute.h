--- conflicted
+++ resolved
@@ -5,12 +5,8 @@
  *	  along with the relation's initial contents.
  *
  *
-<<<<<<< HEAD
  * Portions Copyright (c) 2006-2010, Greenplum inc
  * Portions Copyright (c) 1996-2009, PostgreSQL Global Development Group
-=======
- * Portions Copyright (c) 1996-2008, PostgreSQL Global Development Group
->>>>>>> d13f41d2
  * Portions Copyright (c) 1994, Regents of the University of California
  *
  * $PostgreSQL: pgsql/src/include/catalog/pg_attribute.h,v 1.134 2008/01/01 19:45:56 momjian Exp $
@@ -339,7 +335,6 @@
 { 1255, {"pronamespace"},		26, -1, 4,	2, 0, -1, -1, true, 'p', 'i', true, false, false, true, 0 }, \
 { 1255, {"proowner"},			26, -1, 4,	3, 0, -1, -1, true, 'p', 'i', true, false, false, true, 0 }, \
 { 1255, {"prolang"},			26, -1, 4,	4, 0, -1, -1, true, 'p', 'i', true, false, false, true, 0 }, \
-<<<<<<< HEAD
 { 1255, {"procost"},		   700, -1, 4,	5, 0, -1, -1, true, 'p', 'i', true, false, false, true, 0 }, \
 { 1255, {"prorows"},		   700, -1, 4,	6, 0, -1, -1, true, 'p', 'i', true, false, false, true, 0 }, \
 { 1255, {"provariadic"},        26, -1, 4,  7, 0, -1, -1, true, 'p', 'i', true, false, false, true, 0 }, \
@@ -359,33 +354,14 @@
 { 1255, {"proargdefaults"},		25, -1, -1, 21, 0, -1, -1, false, 'x', 'i', false, false, false, true, 0 }, \
 { 1255, {"prosrc"},				25, -1, -1, 22, 0, -1, -1, false, 'x', 'i', false, false, false, true, 0 }, \
 { 1255, {"probin"},				17, -1, -1, 23, 0, -1, -1, false, 'x', 'i', false, false, false, true, 0 }, \
-{ 1255, {"proacl"},			  1034, -1, -1, 24, 1, -1, -1, false, 'x', 'i', false, false, false, true, 0 }, \
-{ 1255, {"prodataaccess"},		18, -1, 1, 25, 0, -1, -1, true, 'p', 'c', true, false, false, true, 0 }
-=======
-{ 1255, {"procost"},		   700, -1, 4,	5, 0, -1, -1, false, 'p', 'i', true, false, false, true, 0 }, \
-{ 1255, {"prorows"},		   700, -1, 4,	6, 0, -1, -1, false, 'p', 'i', true, false, false, true, 0 }, \
-{ 1255, {"proisagg"},			16, -1, 1,	7, 0, -1, -1, true, 'p', 'c', true, false, false, true, 0 }, \
-{ 1255, {"prosecdef"},			16, -1, 1,	8, 0, -1, -1, true, 'p', 'c', true, false, false, true, 0 }, \
-{ 1255, {"proisstrict"},		16, -1, 1,	9, 0, -1, -1, true, 'p', 'c', true, false, false, true, 0 }, \
-{ 1255, {"proretset"},			16, -1, 1, 10, 0, -1, -1, true, 'p', 'c', true, false, false, true, 0 }, \
-{ 1255, {"provolatile"},		18, -1, 1, 11, 0, -1, -1, true, 'p', 'c', true, false, false, true, 0 }, \
-{ 1255, {"pronargs"},			21, -1, 2, 12, 0, -1, -1, true, 'p', 's', true, false, false, true, 0 }, \
-{ 1255, {"prorettype"},			26, -1, 4, 13, 0, -1, -1, true, 'p', 'i', true, false, false, true, 0 }, \
-{ 1255, {"proargtypes"},		30, -1, -1, 14, 1, -1, -1, false, 'p', 'i', true, false, false, true, 0 }, \
-{ 1255, {"proallargtypes"},   1028, -1, -1, 15, 1, -1, -1, false, 'x', 'i', false, false, false, true, 0 }, \
-{ 1255, {"proargmodes"},	  1002, -1, -1, 16, 1, -1, -1, false, 'x', 'i', false, false, false, true, 0 }, \
-{ 1255, {"proargnames"},	  1009, -1, -1, 17, 1, -1, -1, false, 'x', 'i', false, false, false, true, 0 }, \
-{ 1255, {"prosrc"},				25, -1, -1, 18, 0, -1, -1, false, 'x', 'i', false, false, false, true, 0 }, \
-{ 1255, {"probin"},				17, -1, -1, 19, 0, -1, -1, false, 'x', 'i', false, false, false, true, 0 }, \
-{ 1255, {"proconfig"},		  1009, -1, -1, 20, 1, -1, -1, false, 'x', 'i', false, false, false, true, 0 }, \
-{ 1255, {"proacl"},			  1034, -1, -1, 21, 1, -1, -1, false, 'x', 'i', false, false, false, true, 0 }
->>>>>>> d13f41d2
+{ 1255, {"proconfig"},		  1009, -1, -1, 24, 1, -1, -1, false, 'x', 'i', false, false, false, true, 0 }, \
+{ 1255, {"proacl"},			  1034, -1, -1, 25, 1, -1, -1, false, 'x', 'i', false, false, false, true, 0 }, \
+{ 1255, {"prodataaccess"},		18, -1, 1, 26, 0, -1, -1, true, 'p', 'c', true, false, false, true, 0 }
 
 DATA(insert ( 1255 proname			19 -1 NAMEDATALEN	1 0 -1 -1 f p i t f f t 0));
 DATA(insert ( 1255 pronamespace		26 -1 4   2 0 -1 -1 t p i t f f t 0));
 DATA(insert ( 1255 proowner			26 -1 4   3 0 -1 -1 t p i t f f t 0));
 DATA(insert ( 1255 prolang			26 -1 4   4 0 -1 -1 t p i t f f t 0));
-<<<<<<< HEAD
 DATA(insert ( 1255 procost		   700 -1 4   5 0 -1 -1 t p i t f f t 0));
 DATA(insert ( 1255 prorows		   700 -1 4   6 0 -1 -1 t p i t f f t 0));
 DATA(insert ( 1255 provariadic      26 -1 4   7 0 -1 -1 t p i t f f t 0));
@@ -405,27 +381,9 @@
 DATA(insert ( 1255 proargdefaults	25 -1 -1 21 0 -1 -1 f x i f f f t 0));
 DATA(insert ( 1255 prosrc			25 -1 -1 22 0 -1 -1 f x i f f f t 0));
 DATA(insert ( 1255 probin			17 -1 -1 23 0 -1 -1 f x i f f f t 0));
-DATA(insert ( 1255 proacl		  1034 -1 -1 24 1 -1 -1 f x i f f f t 0));
-DATA(insert ( 1255 prodataaccess	18 -1 1  25 0 -1 -1 t p c t f f t 0));
-=======
-DATA(insert ( 1255 procost		   700 -1 4   5 0 -1 -1 f p i t f f t 0));
-DATA(insert ( 1255 prorows		   700 -1 4   6 0 -1 -1 f p i t f f t 0));
-DATA(insert ( 1255 proisagg			16 -1 1   7 0 -1 -1 t p c t f f t 0));
-DATA(insert ( 1255 prosecdef		16 -1 1   8 0 -1 -1 t p c t f f t 0));
-DATA(insert ( 1255 proisstrict		16 -1 1   9 0 -1 -1 t p c t f f t 0));
-DATA(insert ( 1255 proretset		16 -1 1  10 0 -1 -1 t p c t f f t 0));
-DATA(insert ( 1255 provolatile		18 -1 1  11 0 -1 -1 t p c t f f t 0));
-DATA(insert ( 1255 pronargs			21 -1 2  12 0 -1 -1 t p s t f f t 0));
-DATA(insert ( 1255 prorettype		26 -1 4  13 0 -1 -1 t p i t f f t 0));
-DATA(insert ( 1255 proargtypes		30 -1 -1 14 1 -1 -1 f p i t f f t 0));
-DATA(insert ( 1255 proallargtypes 1028 -1 -1 15 1 -1 -1 f x i f f f t 0));
-DATA(insert ( 1255 proargmodes	  1002 -1 -1 16 1 -1 -1 f x i f f f t 0));
-DATA(insert ( 1255 proargnames	  1009 -1 -1 17 1 -1 -1 f x i f f f t 0));
-DATA(insert ( 1255 prosrc			25 -1 -1 18 0 -1 -1 f x i f f f t 0));
-DATA(insert ( 1255 probin			17 -1 -1 19 0 -1 -1 f x i f f f t 0));
-DATA(insert ( 1255 proconfig	  1009 -1 -1 20 1 -1 -1 f x i f f f t 0));
-DATA(insert ( 1255 proacl		  1034 -1 -1 21 1 -1 -1 f x i f f f t 0));
->>>>>>> d13f41d2
+DATA(insert ( 1255 proconfig	  1009 -1 -1 24 1 -1 -1 f x i f f f t 0));
+DATA(insert ( 1255 proacl		  1034 -1 -1 25 1 -1 -1 f x i f f f t 0));
+DATA(insert ( 1255 prodataaccess	18 -1 1  26 0 -1 -1 t p c t f f t 0));
 DATA(insert ( 1255 ctid				27 0  6  -1 0 -1 -1 f p s t f f t 0));
 DATA(insert ( 1255 oid				26 0  4  -2 0 -1 -1 t p i t f f t 0));
 DATA(insert ( 1255 xmin				28 0  4  -3 0 -1 -1 t p i t f f t 0));
