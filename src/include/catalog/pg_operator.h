--- conflicted
+++ resolved
@@ -419,15 +419,9 @@
 DATA(insert OID =  794 (  ">"	   PGNSP PGUID b f f	602  602	 16  793  0 path_n_gt - - ));
 DATA(insert OID =  795 (  "<="	   PGNSP PGUID b f f	602  602	 16  796  0 path_n_le - - ));
 DATA(insert OID =  796 (  ">="	   PGNSP PGUID b f f	602  602	 16  795  0 path_n_ge - - ));
-<<<<<<< HEAD
-DATA(insert OID =  797 (  "#"	   PGNSP PGUID l f f	0  602	 23    0  0 path_npoints - - ));
-DATA(insert OID =  798 (  "?#"	   PGNSP PGUID b f f	602  602	 16    0  0 path_inter - - ));
-DATA(insert OID =  799 (  "@-@"    PGNSP PGUID l f f	0  602	701    0  0 path_length - - ));
-=======
 DATA(insert OID =  797 (  "#"	   PGNSP PGUID l f f	0	 602	 23    0  0 path_npoints - - ));
 DATA(insert OID =  798 (  "?#"	   PGNSP PGUID b f f	602  602	 16    0  0 path_inter - - ));
 DATA(insert OID =  799 (  "@-@"    PGNSP PGUID l f f	0	 602	701    0  0 path_length - - ));
->>>>>>> d13f41d2
 DATA(insert OID =  800 (  ">^"	   PGNSP PGUID b f f	603  603	 16    0  0 box_above_eq positionsel positionjoinsel ));
 DATA(insert OID =  801 (  "<^"	   PGNSP PGUID b f f	603  603	 16    0  0 box_below_eq positionsel positionjoinsel ));
 DATA(insert OID =  802 (  "?#"	   PGNSP PGUID b f f	603  603	 16    0  0 box_overlap areasel areajoinsel ));
@@ -741,10 +735,7 @@
 /* NUMERIC type - OID's 1700-1799 */
 DATA(insert OID = 1751 (  "-"	   PGNSP PGUID l f f	0 1700 1700    0	0 numeric_uminus - - ));
 DATA(insert OID = 1752 (  "="	   PGNSP PGUID b t t 1700 1700	 16 1752 1753 numeric_eq eqsel eqjoinsel ));
-<<<<<<< HEAD
 #define NumericEqualOperator 1752
-=======
->>>>>>> d13f41d2
 DATA(insert OID = 1753 (  "<>"	   PGNSP PGUID b f f 1700 1700	 16 1753 1752 numeric_ne neqsel neqjoinsel ));
 DATA(insert OID = 1754 (  "<"	   PGNSP PGUID b f f 1700 1700	 16 1756 1757 numeric_lt scalarltsel scalarltjoinsel ));
 DATA(insert OID = 1755 (  "<="	   PGNSP PGUID b f f 1700 1700	 16 1757 1756 numeric_le scalarltsel scalarltjoinsel ));
