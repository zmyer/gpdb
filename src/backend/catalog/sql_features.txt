--- conflicted
+++ resolved
@@ -527,30 +527,7 @@
 X035	XMLAgg: ORDER BY option			NO	
 X036	XMLComment			YES	
 X037	XMLPI			YES	
-<<<<<<< HEAD
 X038	XMLText			NO	
-X040	Basic table mapping			NO	
-X041	Basic table mapping: nulls absent			NO	
-X042	Basic table mapping: null as nil			NO	
-X043	Basic table mapping: table as forest			NO	
-X044	Basic table mapping: table as element			NO	
-X045	Basic table mapping: with target namespace			NO	
-X046	Basic table mapping: data mapping			NO	
-X047	Basic table mapping: metadata mapping			NO	
-X048	Basic table mapping: base64 encoding of binary strings			NO	
-X049	Basic table mapping: hex encoding of binary strings			NO	
-X051	Advanced table mapping: nulls absent			NO	
-X052	Advanced table mapping: null as nil			NO	
-X053	Advanced table mapping: table as forest			NO	
-X054	Advanced table mapping: table as element			NO	
-X055	Advanced table mapping: target namespace			NO	
-X056	Advanced table mapping: data mapping			NO	
-X057	Advanced table mapping: metadata mapping			NO	
-X058	Advanced table mapping: base64 encoding of binary strings			NO	
-X059	Advanced table mapping: hex encoding of binary strings			NO	
-X060	XMLParse: Character string input and CONTENT option			YES	
-X061	XMLParse: Character string input and DOCUMENT option			YES	
-=======
 X041	Basic table mapping: nulls absent			YES	
 X042	Basic table mapping: null as nil			YES	
 X043	Basic table mapping: table as forest			YES	
@@ -569,9 +546,8 @@
 X057	Advanced table mapping: metadata mapping			YES	
 X058	Advanced table mapping: base64 encoding of binary strings			YES	
 X059	Advanced table mapping: hex encoding of binary strings			YES	
-X060	XMLParse: CONTENT option			YES	
-X061	XMLParse: DOCUMENT option			YES	
->>>>>>> d13f41d2
+X060	XMLParse: Character string input and CONTENT option			YES	
+X061	XMLParse: Character string input and DOCUMENT option			YES	
 X062	XMLParse: explicit WHITESPACE option			YES	
 X065	XMLParse: BLOB input and CONTENT option			NO	
 X066	XMLParse: BLOB input and DOCUMENT option			NO	
