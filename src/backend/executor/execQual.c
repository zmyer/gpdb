--- conflicted
+++ resolved
@@ -3720,208 +3720,6 @@
 		}
 	}
 
-<<<<<<< HEAD
-=======
-		case IS_XMLFOREST:
-			initStringInfo(&buf);
-			i = 0;
-			forboth(arg, xmlExpr->named_args, narg, xexpr->arg_names)
-			{
-				ExprState 	*e = (ExprState *) lfirst(arg);
-				char	*argname = strVal(lfirst(narg));
-
-				value = ExecEvalExpr(e, econtext, &isnull, NULL);
-				if (!isnull)
-				{
-					str = OutputFunctionCall(&xmlExpr->named_outfuncs[i],
-											 value);
-					appendStringInfo(&buf, "<%s>%s</%s>",
-									 argname, str, argname);
-					pfree(str);
-					*isNull = false;
-				}
-				i++;
-			}
-			break;
-
-			/* The remaining cases don't need to set up buf */
-		case IS_XMLPARSE:
-			{
-				ExprState 	*e;
-				text	    *data;
-				bool		is_document;
-				bool		preserve_whitespace;
-
-				/* arguments are known to be text, bool, bool */
-				Assert(list_length(xmlExpr->args) == 3);
-
-				e = (ExprState *) linitial(xmlExpr->args);
-				value = ExecEvalExpr(e, econtext, &isnull, NULL);
-				if (isnull)
-					return (Datum) 0;
-				data = DatumGetTextP(value);
-
-				e = (ExprState *) lsecond(xmlExpr->args);
-				value = ExecEvalExpr(e, econtext, &isnull, NULL);
-				if (isnull)		/* probably can't happen */
-					return (Datum) 0;
-				is_document = DatumGetBool(value);
-
-				e = (ExprState *) lthird(xmlExpr->args);
-				value = ExecEvalExpr(e, econtext, &isnull, NULL);
-				if (isnull)		/* probably can't happen */
-					return (Datum) 0;
-				preserve_whitespace = DatumGetBool(value);
-
-				*isNull = false;
-
-				return PointerGetDatum(xmlparse(data,
-												is_document,
-												preserve_whitespace));
-			}
-			break;
-
-		case IS_XMLPI:
-			{
-				ExprState 	*e;
-				text	    *arg;
-
-				/* optional argument is known to be text */
-				Assert(list_length(xmlExpr->args) <= 1);
-
-				if (xmlExpr->args)
-				{
-					e = (ExprState *) linitial(xmlExpr->args);
-					value = ExecEvalExpr(e, econtext, &isnull, NULL);
-					if (isnull)
-						arg = NULL;
-					else
-						arg = DatumGetTextP(value);
-				}
-				else
-				{
-					arg = NULL;
-					isnull = false;
-				}
-
-				return PointerGetDatum(xmlpi(xexpr->name, arg, isnull, isNull));
-			}
-			break;
-
-		case IS_XMLROOT:
-			{
-				ExprState 	*e;
-				xmltype		*data;
-				text		*version;
-				int			standalone;
-
-				/* arguments are known to be xml, text, bool */
-				Assert(list_length(xmlExpr->args) == 3);
-
-				e = (ExprState *) linitial(xmlExpr->args);
-				value = ExecEvalExpr(e, econtext, &isnull, NULL);
-				if (isnull)
-					return (Datum) 0;
-				data = DatumGetXmlP(value);
-
-				e = (ExprState *) lsecond(xmlExpr->args);
-				value = ExecEvalExpr(e, econtext, &isnull, NULL);
-				if (isnull)
-					version = NULL;
-				else
-					version = DatumGetTextP(value);
-
-				e = (ExprState *) lthird(xmlExpr->args);
-				value = ExecEvalExpr(e, econtext, &isnull, NULL);
-				if (isnull)
-					standalone = 0;
-				else
-					standalone = (DatumGetBool(value) ? 1 : -1);
-
-				*isNull = false;
-
-				return PointerGetDatum(xmlroot(data,
-											   version,
-											   standalone));
-			}
-			break;
-	}
-
-	if (*isNull)
-		result = NULL;
-	else
-	{
-		int		len = buf.len + VARHDRSZ;
-
-		result = palloc(len);
-		VARATT_SIZEP(result) = len;
-		memcpy(VARDATA(result), buf.data, buf.len);
-	}
-
-	pfree(buf.data);
-	return PointerGetDatum(result);
-}
-
-/* ----------------------------------------------------------------
- *		ExecEvalNullIf
- *
- * Note that this is *always* derived from the equals operator,
- * but since we need special processing of the arguments
- * we can not simply reuse ExecEvalOper() or ExecEvalFunc().
- * ----------------------------------------------------------------
- */
-static Datum
-ExecEvalNullIf(FuncExprState *nullIfExpr,
-			   ExprContext *econtext,
-			   bool *isNull, ExprDoneCond *isDone)
-{
-	Datum		result;
-	FunctionCallInfoData fcinfo;
-	ExprDoneCond argDone;
-	List	   *argList;
-
-	if (isDone)
-		*isDone = ExprSingleResult;
-
-	/*
-	 * Initialize function cache if first time through
-	 */
-	if (nullIfExpr->func.fn_oid == InvalidOid)
-	{
-		NullIfExpr *op = (NullIfExpr *) nullIfExpr->xprstate.expr;
-
-		init_fcache(op->opfuncid, nullIfExpr, econtext->ecxt_per_query_memory);
-		Assert(!nullIfExpr->func.fn_retset);
-	}
-
-	/*
-	 * extract info from nullIfExpr
-	 */
-	argList = nullIfExpr->args;
-
-	/* Need to prep callinfo structure */
-	InitFunctionCallInfoData(fcinfo, &(nullIfExpr->func), 0, NULL, NULL);
-	argDone = ExecEvalFuncArgs(&fcinfo, argList, econtext);
-	if (argDone != ExprSingleResult)
-		ereport(ERROR,
-				(errcode(ERRCODE_DATATYPE_MISMATCH),
-				 errmsg("NULLIF does not support set arguments")));
-	Assert(fcinfo.nargs == 2);
-
-	/* if either argument is NULL they can't be equal */
-	if (!fcinfo.argnull[0] && !fcinfo.argnull[1])
-	{
-		fcinfo.isnull = false;
-		result = FunctionCallInvoke(&fcinfo);
-		/* if the arguments are equal return null */
-		if (!fcinfo.isnull && DatumGetBool(result))
-		{
-			*isNull = true;
-			return (Datum) 0;
-		}
-	}
-
->>>>>>> 3a32ba2f
 	/* else return first argument */
 	*isNull = fcinfo.argnull[0];
 	return fcinfo.arg[0];
