--- conflicted
+++ resolved
@@ -93,55 +93,6 @@
 
 	rel = heap_openrv(stmt->relation, AccessExclusiveLock);
 
-<<<<<<< HEAD
-	if (stmt->constrrel != NULL)
-		constrrelid = RangeVarGetRelid(stmt->constrrel, false);
-	else if (stmt->isconstraint)
-	{
-		/*
-		 * If this trigger is a constraint (and a foreign key one) then we
-		 * really need a constrrelid.  Since we don't have one, we'll try to
-		 * generate one from the argument information.
-		 *
-		 * This is really just a workaround for a long-ago pg_dump bug that
-		 * omitted the FROM clause in dumped CREATE CONSTRAINT TRIGGER
-		 * commands.  We don't want to bomb out completely here if we can't
-		 * determine the correct relation, because that would prevent loading
-		 * the dump file.  Instead, NOTICE here and ERROR in the trigger.
-		 */
-		bool		needconstrrelid = false;
-		void	   *elem = NULL;
-
-		if (strncmp(strVal(lfirst(list_tail((stmt->funcname)))), "RI_FKey_check_", 14) == 0)
-		{
-			/* A trigger on FK table. */
-			needconstrrelid = true;
-			if (list_length(stmt->args) > RI_PK_RELNAME_ARGNO)
-				elem = list_nth(stmt->args, RI_PK_RELNAME_ARGNO);
-		}
-		else if (strncmp(strVal(lfirst(list_tail((stmt->funcname)))), "RI_FKey_", 8) == 0)
-		{
-			/* A trigger on PK table. */
-			needconstrrelid = true;
-			if (list_length(stmt->args) > RI_FK_RELNAME_ARGNO)
-				elem = list_nth(stmt->args, RI_FK_RELNAME_ARGNO);
-		}
-		if (elem != NULL)
-		{
-			RangeVar   *rel = makeRangeVar(NULL, strVal(elem), -1);
-
-			constrrelid = RangeVarGetRelid(rel, true);
-		}
-		if (needconstrrelid && constrrelid == InvalidOid)
-			if (Gp_role != GP_ROLE_EXECUTE)
-			ereport(NOTICE,
-					(errcode(ERRCODE_INVALID_OBJECT_DEFINITION),
-					 errmsg("could not determine referenced table for constraint \"%s\"",
-							stmt->trigname)));
-	}
-
-=======
->>>>>>> 5c63829f
 	if (rel->rd_rel->relkind != RELKIND_RELATION)
 		ereport(ERROR,
 				(errcode(ERRCODE_WRONG_OBJECT_TYPE),
@@ -327,11 +278,7 @@
 	/*
 	 * Build the new pg_trigger tuple.
 	 */
-<<<<<<< HEAD
-	MemSet(nulls, false, Natts_pg_trigger * sizeof(bool));
-=======
-	memset(nulls, ' ', Natts_pg_trigger * sizeof(char));
->>>>>>> 5c63829f
+	memset(nulls, false, Natts_pg_trigger * sizeof(bool));
 
 	values[Anum_pg_trigger_tgrelid - 1] = ObjectIdGetDatum(RelationGetRelid(rel));
 	values[Anum_pg_trigger_tgname - 1] = DirectFunctionCall1(namein,
@@ -892,8 +839,8 @@
 	Trigger    *triggers;
 	int			found = 0;
 	Relation	tgrel;
-	cqContext	cqc;
-	cqContext  *pcqCtx;
+	ScanKeyData	skey;
+	SysScanDesc	tgscan;
 	HeapTuple	htup;
 	MemoryContext oldContext;
 
@@ -908,17 +855,16 @@
 	 * ensures that triggers will be fired in name order.
 	 */
 
-	/* XXX XXX: ORDER BY */
+	ScanKeyInit(&skey,
+				Anum_pg_trigger_tgrelid,
+				BTEqualStrategyNumber, F_OIDEQ,
+				ObjectIdGetDatum(RelationGetRelid(relation)));
+
 	tgrel = heap_open(TriggerRelationId, AccessShareLock);
-
-	pcqCtx = caql_beginscan(
-			caql_addrel(cqclr(&cqc), tgrel),
-			cql("SELECT * FROM pg_trigger "
-				" WHERE tgrelid = :1 "
-				" ORDER BY tgrelid, tgname",
-				ObjectIdGetDatum(RelationGetRelid(relation))));
-
-	while (HeapTupleIsValid(htup = caql_getnext(pcqCtx)))
+	tgscan = systable_beginscan(tgrel, TriggerRelidNameIndexId, true,
+								SnapshotNow, 1, &skey);
+
+	while (HeapTupleIsValid(htup = systable_getnext(tgscan)))
 	{
 		Form_pg_trigger pg_trigger = (Form_pg_trigger) GETSTRUCT(htup);
 		Trigger    *build;
@@ -977,7 +923,7 @@
 		found++;
 	}
 
-	caql_endscan(pcqCtx);
+	systable_endscan(tgscan);
 	heap_close(tgrel, AccessShareLock);
 
 	if (found != ntrigs)
