--- conflicted
+++ resolved
@@ -17,10 +17,7 @@
  * append relations, and thenceforth share code with the UNION ALL case.
  *
  *
-<<<<<<< HEAD
  * Portions Copyright (c) 2006-2008, Greenplum inc
-=======
->>>>>>> d13f41d2
  * Portions Copyright (c) 1996-2008, PostgreSQL Global Development Group
  * Portions Copyright (c) 1994, Regents of the University of California
  *
@@ -175,11 +172,7 @@
 		RangeTblRef *rtr = (RangeTblRef *) setOp;
 		RangeTblEntry *rte = rt_fetch(rtr->rtindex, root->parse->rtable);
 		Query	   *subquery = rte->subquery;
-<<<<<<< HEAD
 		PlannerInfo *subroot = NULL;
-=======
-		PlannerInfo *subroot;
->>>>>>> d13f41d2
 		Plan	   *subplan,
 				   *plan;
 
@@ -192,12 +185,8 @@
 		subplan = subquery_planner(root->glob, subquery,
 								   root,
 								   tuple_fraction,
-<<<<<<< HEAD
 								   &subroot,
 								   config);
-=======
-								   &subroot);
->>>>>>> d13f41d2
 
 		/*
 		 * Add a SubqueryScan with the caller-requested targetlist
@@ -212,10 +201,7 @@
 							  rtr->rtindex,
 							  subplan,
 							  subroot->parse->rtable);
-<<<<<<< HEAD
 		mark_passthru_locus(plan, FALSE, FALSE); /* CDB: no hash/sort keys */
-=======
->>>>>>> d13f41d2
 
 		/*
 		 * We don't bother to determine the subquery's output ordering since
@@ -258,14 +244,9 @@
 			!tlist_same_datatypes(plan->targetlist, colTypes, junkOK))
 		{
 			plan = (Plan *)
-<<<<<<< HEAD
-				make_result(generate_setop_tlist(colTypes, flag,
-												 OUTER,
-=======
 				make_result(root,
 							generate_setop_tlist(colTypes, flag,
-												 0,
->>>>>>> d13f41d2
+												 OUTER,
 												 false,
 												 plan->targetlist,
 												 refnames_tlist),
@@ -1014,7 +995,6 @@
 	int			oldnatts = old_tupdesc->natts;
 	int			newnatts = new_tupdesc->natts;
 	int			old_attno = 0;
-	int			att_offset = 0;
 	
 	for (old_attno = 0; old_attno < oldnatts; old_attno++)
 	{
@@ -1055,24 +1035,6 @@
 		 * Otherwise we have to search for the matching column by name.
 		 * There's no guarantee it'll have the same column position, because
 		 * of cases like ALTER TABLE ADD COLUMN and multiple inheritance.
-<<<<<<< HEAD
-		 * We first check old_attno since it is quite likely that they will match
-		 * and then examine other attributes cyclically.
-		 */
-		for (att_offset = 0; att_offset < newnatts; att_offset++)
-		{
-			new_attno = (old_attno + att_offset) % newnatts;
-			Assert(0 <= new_attno && new_attno <= newnatts - 1);
-
-			att = new_tupdesc->attrs[new_attno];
-			if (att->attisdropped || att->attinhcount == 0)
-				continue;
-			if (strcmp(attname, NameStr(att->attname)) != 0)
-				continue;
-			/* Found it, check type */
-			if (atttypid != att->atttypid || atttypmod != att->atttypmod)
-				elog(ERROR, "attribute \"%s\" of relation \"%s\" does not match parent's type",
-=======
 		 * However, in simple cases it will be the same column number, so try
 		 * that before we go groveling through all the columns.
 		 *
@@ -1095,7 +1057,6 @@
 			}
 			if (new_attno >= newnatts)
 				elog(ERROR, "could not find inherited attribute \"%s\" of relation \"%s\"",
->>>>>>> d13f41d2
 					 attname, RelationGetRelationName(newrelation));
 		}
 
@@ -1263,13 +1224,8 @@
 	{
 		CurrentOfExpr *cexpr = (CurrentOfExpr *) copyObject(node);
 
-<<<<<<< HEAD
 		if (cexpr->cvarno == appinfo->parent_relid)
 			cexpr->cvarno = appinfo->child_relid;
-=======
-		if (cexpr->cvarno == context->parent_relid)
-			cexpr->cvarno = context->child_relid;
->>>>>>> d13f41d2
 		return (Node *) cexpr;
 	}
 	if (IsA(node, RangeTblRef))
@@ -1335,16 +1291,11 @@
 												  appinfo->parent_relid,
 												  appinfo->child_relid);
 		newinfo->required_relids = adjust_relid_set(oldinfo->required_relids,
-<<<<<<< HEAD
 													appinfo->parent_relid,
 													appinfo->child_relid);
-=======
-													context->parent_relid,
-													context->child_relid);
 		newinfo->nullable_relids = adjust_relid_set(oldinfo->nullable_relids,
-													context->parent_relid,
-													context->child_relid);
->>>>>>> d13f41d2
+													appinfo->parent_relid,
+													appinfo->child_relid);
 		newinfo->left_relids = adjust_relid_set(oldinfo->left_relids,
 												appinfo->parent_relid,
 												appinfo->child_relid);
@@ -1421,90 +1372,6 @@
 }
 
 /*
-<<<<<<< HEAD
- * adjust_appendrel_attr_needed
- *		Adjust an attr_needed[] array to reference a member rel instead of
- *		the original appendrel
- *
- * oldrel: source of data (we use the attr_needed, min_attr, max_attr fields)
- * appinfo: supplies parent_relid, child_relid, col_mappings
- * new_min_attr, new_max_attr: desired bounds of new attr_needed array
- *
- * The relid sets are adjusted by substituting child_relid for parent_relid.
- * (NOTE: oldrel is not necessarily the parent_relid relation!)  We are also
- * careful to map attribute numbers within the array properly.	User
- * attributes have to be mapped through col_mappings, but system attributes
- * and whole-row references always have the same attno.
- *
- * Returns a palloc'd array with the specified bounds
- */
-Relids *
-adjust_appendrel_attr_needed(PlannerInfo *root,
-                             RelOptInfo *oldrel, AppendRelInfo *appinfo,
-							 AttrNumber new_min_attr, AttrNumber new_max_attr)
-{
-	Relids	   *new_attr_needed;
-	Index		parent_relid = appinfo->parent_relid;
-	Index		child_relid = appinfo->child_relid;
-	int			parent_attr;
-	ListCell   *lm;
-    RangeTblEntry  *parent_rte = rt_fetch(parent_relid, root->parse->rtable);
-    RangeTblEntry  *child_rte = rt_fetch(child_relid, root->parse->rtable);
-    ListCell       *parent_cell;
-    ListCell       *child_cell;
-
-	/* Create empty result array */
-	new_attr_needed = (Relids *)
-		palloc0((new_max_attr - new_min_attr + 1) * sizeof(Relids));
-	/* Process user attributes, with appropriate attno mapping */
-	parent_attr = 1;
-	foreach(lm, appinfo->col_mappings)
-	{
-		int			child_attr = lfirst_int(lm);
-
-		if (child_attr > 0)
-		{
-			Relids		attrneeded;
-
-			Assert(parent_attr <= oldrel->max_attr);
-			Assert(child_attr <= new_max_attr);
-			attrneeded = oldrel->attr_needed[parent_attr - oldrel->min_attr];
-			attrneeded = adjust_relid_set(attrneeded,
-										  parent_relid, child_relid);
-			new_attr_needed[child_attr - new_min_attr] = attrneeded;
-		}
-		parent_attr++;
-	}
-	/* Process system attributes, including whole-row references */
-	Assert(new_min_attr <= oldrel->min_attr);
-	for (parent_attr = oldrel->min_attr; parent_attr <= 0; parent_attr++)
-	{
-		Relids		attrneeded;
-
-		attrneeded = oldrel->attr_needed[parent_attr - oldrel->min_attr];
-		attrneeded = adjust_relid_set(attrneeded,
-									  parent_relid, child_relid);
-		new_attr_needed[parent_attr - new_min_attr] = attrneeded;
-	}
-
-    /* CDB: Process pseudo columns. */
-    Assert(list_length(parent_rte->pseudocols) == list_length(child_rte->pseudocols));
-    forboth(parent_cell, parent_rte->pseudocols,
-            child_cell, child_rte->pseudocols)
-    {
-        CdbRelColumnInfo   *parent_crci = (CdbRelColumnInfo *)parent_cell;
-        CdbRelColumnInfo   *child_crci = (CdbRelColumnInfo *)child_cell;
-
-        child_crci->where_needed = adjust_relid_set(parent_crci->where_needed,
-                                                    parent_relid, child_relid);
-    }
-
-	return new_attr_needed;
-}
-
-/*
-=======
->>>>>>> d13f41d2
  * Adjust the targetlist entries of an inherited UPDATE operation
  *
  * The expressions have already been fixed, but we have to make sure that
