--- conflicted
+++ resolved
@@ -1,11 +1,5 @@
-<<<<<<< HEAD
 # $PostgreSQL: pgsql/src/bin/pg_resetxlog/nls.mk,v 1.20.2.1 2009/09/03 21:01:10 petere Exp $
 CATALOG_NAME	:= pg_resetxlog
-AVAIL_LANGUAGES	:= de es fr it ja ko pt_BR ro ru sv ta tr
-=======
-# $PostgreSQL: pgsql/src/bin/pg_resetxlog/nls.mk,v 1.18 2007/11/15 20:38:15 petere Exp $
-CATALOG_NAME	:= pg_resetxlog
 AVAIL_LANGUAGES	:= cs de es fr hu it ko nb pt_BR ro ru sk sl sv ta tr zh_CN zh_TW
->>>>>>> d13f41d2
 GETTEXT_FILES	:= pg_resetxlog.c
 GETTEXT_TRIGGERS:= _