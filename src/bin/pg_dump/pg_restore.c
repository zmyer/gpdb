/*-------------------------------------------------------------------------
 *
 * pg_restore.c
 *	pg_restore is an utility extracting postgres database definitions
 *	from a backup archive created by pg_dump using the archiver
 *	interface.
 *
 *	pg_restore will read the backup archive and
 *	dump out a script that reproduces
 *	the schema of the database in terms of
 *		  user-defined types
 *		  user-defined functions
 *		  tables
 *		  indexes
 *		  aggregates
 *		  operators
 *		  ACL - grant/revoke
 *
 * the output script is SQL that is understood by PostgreSQL
 *
 * Basic process in a restore operation is:
 *
 *	Open the Archive and read the TOC.
 *	Set flags in TOC entries, and *maybe* reorder them.
 *	Generate script to stdout
 *	Exit
 *
 * Copyright (c) 2000, Philip Warner
 *		Rights are granted to use this software in any way so long
 *		as this notice is not removed.
 *
 *	The author is not responsible for loss or damages that may
 *	result from its use.
 *
 *
 * IDENTIFICATION
 *		$PostgreSQL: pgsql/src/bin/pg_dump/pg_restore.c,v 1.85 2007/12/11 19:01:06 tgl Exp $
 *
 *-------------------------------------------------------------------------
 */

#include "pg_backup_archiver.h"
#include "dumputils.h"

#include <ctype.h>

#ifdef HAVE_TERMIOS_H
#include <termios.h>
#endif

#include <unistd.h>

#include "getopt_long.h"

extern char *optarg;
extern int	optind;
#ifndef HAVE_INT_OPTRESET
int			optreset;
#endif

#ifdef ENABLE_NLS
#include <locale.h>
#endif


static void usage(const char *progname);

typedef struct option optType;

int
main(int argc, char **argv)
{
	RestoreOptions *opts;
	int			c;
	int			exit_code = 0;
	Archive    *AH;
	char	   *inputFileSpec;
	extern int	optind;
	extern char *optarg;
	static int	use_setsessauth = 0;
	static int	disable_triggers = 0;
	static int	no_data_for_failed_tables = 0;

	struct option cmdopts[] = {
		{"clean", 0, NULL, 'c'},
		{"create", 0, NULL, 'C'},
		{"data-only", 0, NULL, 'a'},
		{"dbname", 1, NULL, 'd'},
		{"exit-on-error", 0, NULL, 'e'},
		{"file", 1, NULL, 'f'},
		{"format", 1, NULL, 'F'},
		{"function", 1, NULL, 'P'},
		{"host", 1, NULL, 'h'},
		{"ignore-version", 0, NULL, 'i'},
		{"index", 1, NULL, 'I'},
		{"list", 0, NULL, 'l'},
		{"no-privileges", 0, NULL, 'x'},
		{"no-acl", 0, NULL, 'x'},
		{"no-owner", 0, NULL, 'O'},
		{"no-reconnect", 0, NULL, 'R'},
		{"port", 1, NULL, 'p'},
		{"password", 0, NULL, 'W'},
		{"schema", 1, NULL, 'n'},
		{"schema-only", 0, NULL, 's'},
		{"superuser", 1, NULL, 'S'},
		{"table", 1, NULL, 't'},
		{"trigger", 1, NULL, 'T'},
		{"use-list", 1, NULL, 'L'},
		{"username", 1, NULL, 'U'},
		{"verbose", 0, NULL, 'v'},
		{"single-transaction", 0, NULL, '1'},

		/*
		 * the following options don't have an equivalent short option letter
		 */
		{"use-set-session-authorization", no_argument, &use_setsessauth, 1},
		{"disable-triggers", no_argument, &disable_triggers, 1},
		{"no-data-for-failed-tables", no_argument, &no_data_for_failed_tables, 1},

		{NULL, 0, NULL, 0}
	};

	set_pglocale_pgservice(argv[0], "pg_dump");

	opts = NewRestoreOptions();

	progname = get_progname(argv[0]);

	if (argc > 1)
	{
		if (strcmp(argv[1], "--help") == 0 || strcmp(argv[1], "-?") == 0)
		{
			usage(progname);
			exit(0);
		}
		if (strcmp(argv[1], "--version") == 0 || strcmp(argv[1], "-V") == 0)
		{
			puts("pg_restore (Greenplum Database) " PG_VERSION);
			exit(0);
		}
	}

<<<<<<< HEAD
	while ((c = getopt_long(argc, argv, "acCd:ef:F:h:iI:lL:n:Op:P:RsS:t:T:uU:vwWxX:1",
=======
	while ((c = getopt_long(argc, argv, "acCd:ef:F:h:iI:lL:n:Op:P:RsS:t:T:U:vWxX:1",
>>>>>>> d13f41d2
							cmdopts, NULL)) != -1)
	{
		switch (c)
		{
			case 'a':			/* Dump data only */
				opts->dataOnly = 1;
				break;
			case 'c':			/* clean (i.e., drop) schema prior to create */
				opts->dropSchema = 1;
				break;
			case 'C':
				opts->createDB = 1;
				break;
			case 'd':
				opts->dbname = strdup(optarg);
				break;
			case 'e':
				opts->exit_on_error = true;
				break;
			case 'f':			/* output file name */
				opts->filename = strdup(optarg);
				break;
			case 'F':
				if (strlen(optarg) != 0)
					opts->formatName = strdup(optarg);
				break;
			case 'h':
				if (strlen(optarg) != 0)
					opts->pghost = strdup(optarg);
				break;
			case 'i':
				/* ignored, deprecated option */
				break;

			case 'l':			/* Dump the TOC summary */
				opts->tocSummary = 1;
				break;

			case 'L':			/* input TOC summary file name */
				opts->tocFile = strdup(optarg);
				break;

			case 'n':			/* Dump data for this schema only */
				opts->schemaNames = strdup(optarg);
				break;

			case 'O':
				opts->noOwner = 1;
				break;

			case 'p':
				if (strlen(optarg) != 0)
					opts->pgport = strdup(optarg);
				break;
			case 'R':
				/* no-op, still accepted for backwards compatibility */
				break;
			case 'P':			/* Function */
				opts->selTypes = 1;
				opts->selFunction = 1;
				opts->functionNames = strdup(optarg);
				break;
			case 'I':			/* Index */
				opts->selTypes = 1;
				opts->selIndex = 1;
				opts->indexNames = strdup(optarg);
				break;
			case 'T':			/* Trigger */
				opts->selTypes = 1;
				opts->selTrigger = 1;
				opts->triggerNames = strdup(optarg);
				break;
			case 's':			/* dump schema only */
				opts->schemaOnly = 1;
				break;
			case 'S':			/* Superuser username */
				if (strlen(optarg) != 0)
					opts->superuser = strdup(optarg);
				break;
			case 't':			/* Dump data for this table only */
				opts->selTypes = 1;
				opts->selTable = 1;
				opts->tableNames = strdup(optarg);
				break;

<<<<<<< HEAD
			case 'u':
				opts->promptPassword = TRI_YES;
				opts->username = simple_prompt("User name: ", 100, true);
				break;

=======
>>>>>>> d13f41d2
			case 'U':
				opts->username = optarg;
				break;

			case 'v':			/* verbose */
				opts->verbose = 1;
				break;

			case 'w':
				opts->promptPassword = TRI_NO;
				break;

			case 'W':
				opts->promptPassword = TRI_YES;
				break;

			case 'x':			/* skip ACL dump */
				opts->aclsSkip = 1;
				break;

			case 'X':
				/* -X is a deprecated alternative to long options */
				if (strcmp(optarg, "use-set-session-authorization") == 0)
					use_setsessauth = 1;
				else if (strcmp(optarg, "disable-triggers") == 0)
					disable_triggers = 1;
				else
				{
					fprintf(stderr,
							_("%s: invalid -X option -- %s\n"),
							progname, optarg);
					fprintf(stderr, _("Try \"%s --help\" for more information.\n"), progname);
					exit(1);
				}
				break;

			case 0:
				/* This covers the long options equivalent to -X xxx. */
				break;

			case '1':			/* Restore data in a single transaction */
				opts->single_txn = true;
				opts->exit_on_error = true;
				break;

			default:
				fprintf(stderr, _("Try \"%s --help\" for more information.\n"), progname);
				exit(1);
		}
	}

	if (optind < argc)
		inputFileSpec = argv[optind];
	else
		inputFileSpec = NULL;

	/* Should get at most one of -d and -f, else user is confused */
	if (opts->dbname)
	{
		if (opts->filename)
		{
			fprintf(stderr, _("%s: cannot specify both -d and -f output\n"),
					progname);
			fprintf(stderr, _("Try \"%s --help\" for more information.\n"),
					progname);
			exit(1);
		}
		opts->useDB = 1;
	}

	opts->disable_triggers = disable_triggers;
	opts->use_setsessauth = use_setsessauth;
	opts->noDataForFailedTables = no_data_for_failed_tables;

	if (opts->formatName)
	{

		switch (opts->formatName[0])
		{

			case 'c':
			case 'C':
				opts->format = archCustom;
				break;

			case 'f':
			case 'F':
				opts->format = archFiles;
				break;

			case 't':
			case 'T':
				opts->format = archTar;
				break;

			default:
				write_msg(NULL, "unrecognized archive format \"%s\"; please specify \"c\" or \"t\"\n",
						  opts->formatName);
				exit(1);
		}
	}

	AH = OpenArchive(inputFileSpec, opts->format);

	/* Let the archiver know how noisy to be */
	AH->verbose = opts->verbose;

	/*
	 * Whether to keep submitting sql commands as "pg_restore ... | psql ... "
	 */
	AH->exit_on_error = opts->exit_on_error;

	if (opts->tocFile)
		SortTocFromFile(AH, opts);
	else if (opts->noDataForFailedTables)
	{
		/*
		 * we implement this option by clearing idWanted entries, so must
		 * create a dummy idWanted array if there wasn't a tocFile
		 */
		InitDummyWantedList(AH, opts);
	}

	if (opts->tocSummary)
		PrintTOCSummary(AH, opts);
	else
		RestoreArchive(AH, opts);

	/* done, print a summary of ignored errors */
	if (AH->n_errors)
		fprintf(stderr, _("WARNING: errors ignored on restore: %d\n"),
				AH->n_errors);

	/* AH may be freed in CloseArchive? */
	exit_code = AH->n_errors ? 1 : 0;

	CloseArchive(AH);

	return exit_code;
}

static void
usage(const char *progname)
{
	printf(_("%s restores a PostgreSQL database from an archive created by pg_dump.\n\n"), progname);
	printf(_("Usage:\n"));
	printf(_("  %s [OPTION]... [FILE]\n"), progname);

	printf(_("\nGeneral options:\n"));
	printf(_("  -d, --dbname=NAME        connect to database name\n"));
	printf(_("  -f, --file=FILENAME      output file name\n"));
	printf(_("  -F, --format=c|t         specify backup file format\n"));
	printf(_("  -i, --ignore-version     proceed even when server version mismatches\n"));
	printf(_("  -l, --list               print summarized TOC of the archive\n"));
	printf(_("  -v, --verbose            verbose mode\n"));
	printf(_("  --help                   show this help, then exit\n"));
	printf(_("  --version                output version information, then exit\n"));

	printf(_("\nOptions controlling the restore:\n"));
	printf(_("  -a, --data-only          restore only the data, no schema\n"));
	printf(_("  -c, --clean              clean (drop) schema prior to create\n"));
	printf(_("  -C, --create             create the target database\n"));
	printf(_("  -I, --index=NAME         restore named index\n"));
	printf(_("  -L, --use-list=FILENAME  use specified table of contents for ordering\n"
			 "                           output from this file\n"));
	printf(_("  -n, --schema=NAME        restore only objects in this schema\n"));
	printf(_("  -O, --no-owner           skip restoration of object ownership\n"));
	printf(_("  -P, --function='NAME(args)'\n"
			 "                           restore named function. name must be exactly\n"
			 "                           as appears in the TOC, and inside single quotes\n"));
	printf(_("  -s, --schema-only        restore only the schema, no data\n"));
	printf(_("  -S, --superuser=NAME     specify the superuser user name to use for\n"
			 "                           disabling triggers\n"));
	printf(_("  -t, --table=NAME         restore named table\n"));
	printf(_("  -T, --trigger=NAME       restore named trigger\n"));
	printf(_("  -x, --no-privileges      skip restoration of access privileges (grant/revoke)\n"));
	printf(_("  --disable-triggers       disable triggers during data-only restore\n"));
	printf(_("  --use-set-session-authorization\n"
			 "                           use SESSION AUTHORIZATION commands instead of\n"
			 "                           OWNER TO commands\n"));
	printf(_("  --no-data-for-failed-tables\n"
			 "                           do not restore data of tables that could not be\n"
			 "                           created\n"));
	printf(_("  -1, --single-transaction\n"
			 "                           restore as a single transaction\n"));

	printf(_("\nConnection options:\n"));
	printf(_("  -h, --host=HOSTNAME      database server host or socket directory\n"));
	printf(_("  -p, --port=PORT          database server port number\n"));
	printf(_("  -U, --username=NAME      connect as specified database user\n"));
	printf(_("  -W, --password           force password prompt (should happen automatically)\n"));
	printf(_("  -e, --exit-on-error      exit on error, default is to continue\n"));

	printf(_("\nIf no input file name is supplied, then standard input is used.\n\n"));
	printf(_("Report bugs to <bugs@greenplum.org>.\n"));
}<|MERGE_RESOLUTION|>--- conflicted
+++ resolved
@@ -140,11 +140,7 @@
 		}
 	}
 
-<<<<<<< HEAD
 	while ((c = getopt_long(argc, argv, "acCd:ef:F:h:iI:lL:n:Op:P:RsS:t:T:uU:vwWxX:1",
-=======
-	while ((c = getopt_long(argc, argv, "acCd:ef:F:h:iI:lL:n:Op:P:RsS:t:T:U:vWxX:1",
->>>>>>> d13f41d2
 							cmdopts, NULL)) != -1)
 	{
 		switch (c)
@@ -230,14 +226,11 @@
 				opts->tableNames = strdup(optarg);
 				break;
 
-<<<<<<< HEAD
 			case 'u':
 				opts->promptPassword = TRI_YES;
 				opts->username = simple_prompt("User name: ", 100, true);
 				break;
 
-=======
->>>>>>> d13f41d2
 			case 'U':
 				opts->username = optarg;
 				break;
